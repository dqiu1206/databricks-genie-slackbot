--- conflicted
+++ resolved
@@ -40,12 +40,6 @@
     POLL_INTERVAL = 3
     MAX_WAIT_TIME = 120
     
-<<<<<<< HEAD
-=======
-    # Buffer sizes
-    BUFFER_SIZE = 1024 * 1024 * 10  # 10MB buffer for large queries
-    
->>>>>>> 8028a364
     # Thread pool configuration - optimized for serverless (2 vCPU, 6GB RAM)
     MAX_WORKER_THREADS = 30  # Increased for better concurrency
     WORKER_THREAD_MULTIPLIER = 5  # Higher multiplier for 2 vCPU environment
@@ -78,17 +72,9 @@
     GENIE_MESSAGE_TIMEOUT = 600  # 10 minutes for long-running queries (API guideline)
     GENIE_POLL_INTERVAL = 7  # Poll every 7 seconds (between 5-10s as recommended)
     GENIE_BACKOFF_THRESHOLD = 120  # Start exponential backoff after 2 minutes
-<<<<<<< HEAD
     
     # Queue management - optimized for 2 vCPU environment
     MAX_CONCURRENT_CHANNELS = 5  # Process multiple channels simultaneously
-=======
-    GENIE_MAX_CONVERSATIONS_PER_SPACE = 9000  # Delete conversations before hitting 10k limit
-    
-    # Queue management - optimized for 2 vCPU environment
-    MAX_CONCURRENT_CHANNELS = 5  # Process multiple channels simultaneously
-    CHANNEL_BATCH_SIZE = 3  # Process up to 3 messages per channel concurrently
->>>>>>> 8028a364
 
 
 class ConfigurationError(Exception):
